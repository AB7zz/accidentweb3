import express from 'express'
import bodyParser from 'body-parser'
import {ThirdwebSDK} from '@thirdweb-dev/sdk'
import dotenv from 'dotenv'
import ethers from "ethers";
// import { configuration, OpenAIApi } from 'openai'
import { Configuration, OpenAIApi } from "openai";
// const { Configuration, OpenAIApi } = require("openai");
import cors from 'cors'


dotenv.config()

const app = express();
app.use(express.json({ limit: '10mb' }));
const port = process.env.PORT || 3000;
app.use(cors())

app.use(bodyParser.json());

const signer = new ethers.Wallet(`0x${process.env.PRIVATE_KEY}`);

const sdk = ThirdwebSDK.fromPrivateKey(`0x${process.env.PRIVATE_KEY}`, "mumbai", {
    secretKey: process.env.SECRET_KEY
  });

// const sdk = new ThirdwebSDK("mumbai", {
//   secretKey: process.env.SECRET_KEY
// });

app.get('/', async(req, res) => {
    res.send('Hello World')
})

app.post("/addAccident", async (req, res) => {
  try {
    const { _loc, _date, _time, _snapShot, _plate } = req.body;

    console.log(_loc, _date, _time, _plate)

    const contract = await sdk.getContract(process.env.CONTRACT_ADDRESS);

    const result = await contract.call("addAccident", [_loc, _date, _time, _snapShot, _plate]);

    console.log(result)


    res.json({ success: true, result });
  } catch (error) {
    console.error(error);
    res.status(500).json({ success: false, error: error.message });
  }
});


app.post("/userAddsAccident", async (req, res) => {
  try {
    const { _loc, _date, _time, _snapShot, _plate, _user } = req.body;

    // console.log(_loc, _date, _time, _snapShot, _plate, _user)

    const contract = await sdk.getContract(process.env.CONTRACT_ADDRESS);

    const result = await contract.call("userAddsAccident", [_loc, _date, _time, _snapShot, _plate]);

    console.log(result)


    res.json({ success: true, result });
  } catch (error) {
    console.error(error);
    res.status(500).json({ success: false, error: error.message });
  }
});

app.get('/getUserAccidents', async (req, res) => {
  try {
    const contract = await sdk.getContract(process.env.CONTRACT_ADDRESS);

    const result = await contract.call("getUserAccidents");

    console.log(result)


    res.json({ success: true, result });

  } catch (error) {
    console.log(error)
  }
})

app.get('/getAccidents', async (req, res) => {
    try {
        const contract = await sdk.getContract(process.env.CONTRACT_ADDRESS)
        const result = await contract.call("getAccidents")

        console.log(result)

        res.json({success: true, result})
    } catch (error) {
        console.log(error)
    }
})

app.get('/getAccident/:id', async (req, res) => {
    try {
        const contract = await sdk.getContract(process.env.CONTRACT_ADDRESS)
        const result = await contract.call("getAccident", [req.params.id])

        console.log(result)

        res.json({success: true, result})
    } catch (error) {
        console.log(error)
    }
})

app.post('/reqInsurance', async(req, res) => {
  try{
    // const {_name, _phone, _block, _user} = req.body
    // const contract = await sdk.getContract(process.env.CONTRACT_ADDRESS)
    // const result = await contract.call("reqInsurance", [_name, _phone, _block])


    // console.log(result)
    res.status(200).send('Insurance claim Emailed successfully');
  }catch(error){
    console.log(error)
  }
})

app.get('/getInsurance/:block', async(req, res) => {
  try {
    const contract = await sdk.getContract(process.env.CONTRACT_ADDRESS)
    const result = await contract.call("getInsurance", [req.params.block])

    console.log(result)

    res.json({success: true, result})
  } catch (error) {
    console.log(error)
  }
})



//--------- ----Dheeraj
app.post('/bot', async (req, res) => {
    try {
      const userMessage = req.body.message;
      console.log("userMessage",userMessage)
      const configuration = new Configuration({
        apiKey: process.env.CHAT_GPT_API,
      });
  
      const openai = new OpenAIApi(configuration);
      const prompt =`"Hello, I need legal assistance related to the Indian Penal Code (IPC) and other Indian laws. My problem is ${userMessage}. Can you provide me with guidance or information on how to approach this situation within the boundaries of Indian law?"`
      const completion = await openai.createCompletion({
        model: "text-davinci-003",
        prompt: userMessage, 
        temperature: 0,
        max_tokens: 2048,
      });
      const output = completion.data.choices[0].text.trim()
      console.log(output);
      
      // Send
      res.json({ output }); 
    } catch (error) {
      console.error(error);
      res.status(500).json({ error: 'Internal server error' }); 
    }
  });

app.listen(port, () => {
<<<<<<< HEAD
    console.log(`Server is running on port http://172.18.100.166:${port}`);
=======
    console.log(`Server is running on port http://localhost:${port}`);
>>>>>>> a0274490
});<|MERGE_RESOLUTION|>--- conflicted
+++ resolved
@@ -173,9 +173,5 @@
   });
 
 app.listen(port, () => {
-<<<<<<< HEAD
     console.log(`Server is running on port http://172.18.100.166:${port}`);
-=======
-    console.log(`Server is running on port http://localhost:${port}`);
->>>>>>> a0274490
 });