import express from 'express'
import bodyParser from 'body-parser'
import {ThirdwebSDK} from '@thirdweb-dev/sdk'
import dotenv from 'dotenv'
import ethers from "ethers";
import { Configuration, OpenAIApi } from "openai";
import * as IPFS from 'ipfs-core'
import cors from 'cors'
import { createHelia } from 'helia'
import { json } from '@helia/json'

dotenv.config()

const app = express();
app.use(express.json({ limit: '10mb' }));
const port = process.env.PORT || 3000;
app.use(cors())

app.use(bodyParser.json());



const sdk = ThirdwebSDK.fromPrivateKey(`0x${process.env.PRIVATE_KEY}`, "mumbai", {
  secretKey: process.env.SECRET_KEY
});

<<<<<<< HEAD
const ipfs = await IPFS.create()
const { cid } = await ipfs.add('Hello world')
console.info(cid)
// const sdk = new ThirdwebSDK("mumbai", {
//   secretKey: process.env.SECRET_KEY
// });
=======
const helia = await createHelia()
const j = json(helia)
>>>>>>> 26180054

app.get('/', async(req, res) => {
  res.send('Hello World')
})

app.post("/addAccident", async (req, res) => {
  try {
<<<<<<< HEAD
    const { _loc, _date, _time, _snapShot, _plate } = req.body;

    console.log(_loc, _date, _time, _snapShot, _plate)

    // const contract = await sdk.getContract(process.env.CONTRACT_ADDRESS);

    // const result = await contract.call("addAccident", [_loc, _date, _time, _snapShot, _plate]);

    // console.log(result)
=======
    const { _loc, _date, _time, snapShot, _plate } = req.body;
    const _snapShot = await j.add({ base64: snapShot })
    // const text = await j.get(_snapShot)
    console.log(toString(_snapShot))
      
      
  // const contract = await sdk.getContract(process.env.CONTRACT_ADDRESS);

  // const result = await contract.call("addAccident", [_loc, _date, _time, _snapShot, _plate]);

  // console.log(result)
>>>>>>> 26180054


    res.json({ success: true });
  } catch (error) {
    console.error(error);
    res.status(500).json({ success: false, error: error.message });
  }
});


app.post("/userAddsAccident", async (req, res) => {
  try {
<<<<<<< HEAD
    const sdk = new ThirdwebSDK("mumbai", {
      secretKey: process.env.SECRET_KEY
    });
    const { _loc, _date, _time, _snapShot, _plate } = req.body;
=======
    const { snapShot, _loc, _user } = req.body;
    const {latitude, longitude} = _loc
    const _snapShot = await j.add({ base64: snapShot })
>>>>>>> 26180054

    console.log(latitude, longitude, _snapShot)

    // const contract = await sdk.getContract(process.env.CONTRACT_ADDRESS);

    // const result = await contract.call("userAddsAccident", [_snapShot, _loc]);

    // console.log(result)


    res.json({ success: true, result });
  } catch (error) {
    console.error(error);
    res.status(500).json({ success: false, error: error.message });
  }
});

app.get('/getUserAccidents', async (req, res) => {
  try {
    const contract = await sdk.getContract(process.env.CONTRACT_ADDRESS);

    const result = await contract.call("getUserAccidents");

    console.log(result)


    res.json({ success: true, result });

  } catch (error) {
    console.log(error)
  }
})

app.get('/getAccidents', async (req, res) => {
    try {
        const contract = await sdk.getContract(process.env.CONTRACT_ADDRESS)
        const result = await contract.call("getAccidents")


        const arrayofMaps = result.map((innerArray) => {
          const map = {};
          map['loc'] = innerArray[0]
          map['date'] = innerArray[1]
          map['time'] = innerArray[2]
          map['snapShot'] = innerArray[3]
          map['snapShot'] = innerArray[4]
          return map;
        });

        console.log(arrayofMaps)
        res.json({success: true, result: arrayofMaps})
    } catch (error) {
        console.log(error)
    }
})

app.get('/getAccident/:id', async (req, res) => {
    try {
        const contract = await sdk.getContract(process.env.CONTRACT_ADDRESS)
        const result = await contract.call("getAccident", [req.params.id])

<<<<<<< HEAD
        console.log(result)
        res.json({success: true, result})
=======

          const arrayOfMap = {};
          arrayOfMap['loc'] = result[0]
          arrayOfMap['date'] = result[1]
          arrayOfMap['time'] = result[2]
          arrayOfMap['snapShot'] = result[3]
          arrayOfMap['snapShot'] = result[4]

          console.log(arrayOfMap)

        res.json({success: true, result: arrayOfMap})
>>>>>>> 26180054
    } catch (error) {
        console.log(error)
    }
})

app.post('/reqInsurance', async(req, res) => {
  try{
<<<<<<< HEAD
    const sdk = new ThirdwebSDK("mumbai", {
      secretKey: process.env.SECRET_KEY
    });
    const {_name, _phone, _block, _user} = req.body
    const contract = await sdk.getContract(process.env.CONTRACT_ADDRESS)
    const result = await contract.call("reqInsurance", [_name, _phone, _block])
=======
    // const {_name, _phone, _block, _user} = req.body
    // const contract = await sdk.getContract(process.env.CONTRACT_ADDRESS)
    // const result = await contract.call("reqInsurance", [_name, _phone, _block])
>>>>>>> 26180054


    // console.log(result)
    res.status(200).send('Insurance claim Emailed successfully');
  }catch(error){
    console.log(error)
  }
})

app.get('/getInsurance/:block', async(req, res) => {
  try {
    const contract = await sdk.getContract(process.env.CONTRACT_ADDRESS)
    const result = await contract.call("getInsurance", [req.params.block])

    console.log(result)

    res.json({success: true, result})
  } catch (error) {
    console.log(error)
  }
})



//--------- ----Dheeraj
app.post('/bot', async (req, res) => {
    try {
      const userMessage = req.body.message;
      console.log("userMessage",userMessage)
      const configuration = new Configuration({
        apiKey: process.env.CHAT_GPT_API,
      });
  
      const openai = new OpenAIApi(configuration);
      const prompt =`"Hello, I need legal assistance related to the Indian Penal Code (IPC) and other Indian laws. My problem is ${userMessage}. Can you provide me with guidance or information on how to approach this situation within the boundaries of Indian law?"`
      const completion = await openai.createCompletion({
        model: "text-davinci-003",
        prompt: userMessage, 
        temperature: 0,
        max_tokens: 2048,
      });
      const output = completion.data.choices[0].text.trim()
      console.log(output);
      
      // Send
      res.json({ output }); 
    } catch (error) {
      console.error(error);
      res.status(500).json({ error: 'Internal server error' }); 
    }
  });
  app.post('/submitacc', (req, res) => {
    try {
        const { image, location } = req.body;
    //   console.log("location",location)
        // console.log("img",image)
      res.status(200).json({ message: 'Image and location data received successfully.' });
    } catch (error) {
      console.error('Error:', error);
      res.status(500).json({ error: 'Internal server error.' });
    }
  })

<<<<<<< HEAD
app.listen(port, '0.0.0.0', () => {
    console.log(`Server is running on port http://localhost:${port}`);
=======
app.listen(port, () => {
    console.log(`Server is running on port http://172.18.100.166:${port}`);
>>>>>>> 26180054
});<|MERGE_RESOLUTION|>--- conflicted
+++ resolved
@@ -2,9 +2,7 @@
 import bodyParser from 'body-parser'
 import {ThirdwebSDK} from '@thirdweb-dev/sdk'
 import dotenv from 'dotenv'
-import ethers from "ethers";
 import { Configuration, OpenAIApi } from "openai";
-import * as IPFS from 'ipfs-core'
 import cors from 'cors'
 import { createHelia } from 'helia'
 import { json } from '@helia/json'
@@ -18,23 +16,12 @@
 
 app.use(bodyParser.json());
 
-
-
 const sdk = ThirdwebSDK.fromPrivateKey(`0x${process.env.PRIVATE_KEY}`, "mumbai", {
   secretKey: process.env.SECRET_KEY
 });
 
-<<<<<<< HEAD
-const ipfs = await IPFS.create()
-const { cid } = await ipfs.add('Hello world')
-console.info(cid)
-// const sdk = new ThirdwebSDK("mumbai", {
-//   secretKey: process.env.SECRET_KEY
-// });
-=======
 const helia = await createHelia()
 const j = json(helia)
->>>>>>> 26180054
 
 app.get('/', async(req, res) => {
   res.send('Hello World')
@@ -42,32 +29,18 @@
 
 app.post("/addAccident", async (req, res) => {
   try {
-<<<<<<< HEAD
-    const { _loc, _date, _time, _snapShot, _plate } = req.body;
+    const { _loc, _date, _time, snapShot, _plate } = req.body;
+    let _snapShot = await j.add({ base64: snapShot })
+    _snapShot = _snapShot.toString()
+    
+  const contract = await sdk.getContract(process.env.CONTRACT_ADDRESS);
 
-    console.log(_loc, _date, _time, _snapShot, _plate)
+  const result = await contract.call("addAccident", [_loc, _date, _time, _snapShot, _plate]);
 
-    // const contract = await sdk.getContract(process.env.CONTRACT_ADDRESS);
-
-    // const result = await contract.call("addAccident", [_loc, _date, _time, _snapShot, _plate]);
-
-    // console.log(result)
-=======
-    const { _loc, _date, _time, snapShot, _plate } = req.body;
-    const _snapShot = await j.add({ base64: snapShot })
-    // const text = await j.get(_snapShot)
-    console.log(toString(_snapShot))
-      
-      
-  // const contract = await sdk.getContract(process.env.CONTRACT_ADDRESS);
-
-  // const result = await contract.call("addAccident", [_loc, _date, _time, _snapShot, _plate]);
-
-  // console.log(result)
->>>>>>> 26180054
+  console.log(result)
 
 
-    res.json({ success: true });
+    res.json({ success: true, result });
   } catch (error) {
     console.error(error);
     res.status(500).json({ success: false, error: error.message });
@@ -77,24 +50,20 @@
 
 app.post("/userAddsAccident", async (req, res) => {
   try {
-<<<<<<< HEAD
-    const sdk = new ThirdwebSDK("mumbai", {
-      secretKey: process.env.SECRET_KEY
-    });
-    const { _loc, _date, _time, _snapShot, _plate } = req.body;
-=======
     const { snapShot, _loc, _user } = req.body;
     const {latitude, longitude} = _loc
-    const _snapShot = await j.add({ base64: snapShot })
->>>>>>> 26180054
+    let _snapShot = await j.add({ base64: snapShot })
+    _snapShot = _snapShot.toString()
 
-    console.log(latitude, longitude, _snapShot)
+    // const sdk = ThirdwebSDK.fromWallet(_user, "mumbai", {
+    //   secretKey: process.env.SECRET_KEY
+    // });
 
-    // const contract = await sdk.getContract(process.env.CONTRACT_ADDRESS);
+    const contract = await sdk.getContract(process.env.CONTRACT_ADDRESS);
 
-    // const result = await contract.call("userAddsAccident", [_snapShot, _loc]);
+    const result = await contract.call("userAddsAccident", [_snapShot, latitude, longitude]);
 
-    // console.log(result)
+    console.log(result)
 
 
     res.json({ success: true, result });
@@ -126,13 +95,14 @@
         const result = await contract.call("getAccidents")
 
 
-        const arrayofMaps = result.map((innerArray) => {
+        const arrayofMaps = result.map(async(innerArray) => {
           const map = {};
+          const base64 = await j.get(innerArray[3])
           map['loc'] = innerArray[0]
           map['date'] = innerArray[1]
           map['time'] = innerArray[2]
-          map['snapShot'] = innerArray[3]
-          map['snapShot'] = innerArray[4]
+          map['snapShot'] = base64.base64
+          map['plate'] = innerArray[4]
           return map;
         });
 
@@ -148,66 +118,25 @@
         const contract = await sdk.getContract(process.env.CONTRACT_ADDRESS)
         const result = await contract.call("getAccident", [req.params.id])
 
-<<<<<<< HEAD
-        console.log(result)
-        res.json({success: true, result})
-=======
 
           const arrayOfMap = {};
+          const base64  = await j.get(result[3])
           arrayOfMap['loc'] = result[0]
           arrayOfMap['date'] = result[1]
           arrayOfMap['time'] = result[2]
-          arrayOfMap['snapShot'] = result[3]
-          arrayOfMap['snapShot'] = result[4]
+          arrayOfMap['snapShot'] = base64.base64
+          arrayOfMap['plate'] = result[4]
 
           console.log(arrayOfMap)
 
         res.json({success: true, result: arrayOfMap})
->>>>>>> 26180054
     } catch (error) {
         console.log(error)
     }
 })
 
-app.post('/reqInsurance', async(req, res) => {
-  try{
-<<<<<<< HEAD
-    const sdk = new ThirdwebSDK("mumbai", {
-      secretKey: process.env.SECRET_KEY
-    });
-    const {_name, _phone, _block, _user} = req.body
-    const contract = await sdk.getContract(process.env.CONTRACT_ADDRESS)
-    const result = await contract.call("reqInsurance", [_name, _phone, _block])
-=======
-    // const {_name, _phone, _block, _user} = req.body
-    // const contract = await sdk.getContract(process.env.CONTRACT_ADDRESS)
-    // const result = await contract.call("reqInsurance", [_name, _phone, _block])
->>>>>>> 26180054
 
-
-    // console.log(result)
-    res.status(200).send('Insurance claim Emailed successfully');
-  }catch(error){
-    console.log(error)
-  }
-})
-
-app.get('/getInsurance/:block', async(req, res) => {
-  try {
-    const contract = await sdk.getContract(process.env.CONTRACT_ADDRESS)
-    const result = await contract.call("getInsurance", [req.params.block])
-
-    console.log(result)
-
-    res.json({success: true, result})
-  } catch (error) {
-    console.log(error)
-  }
-})
-
-
-
-//--------- ----Dheeraj
+//--------------Dheeraj
 app.post('/bot', async (req, res) => {
     try {
       const userMessage = req.body.message;
@@ -234,23 +163,7 @@
       res.status(500).json({ error: 'Internal server error' }); 
     }
   });
-  app.post('/submitacc', (req, res) => {
-    try {
-        const { image, location } = req.body;
-    //   console.log("location",location)
-        // console.log("img",image)
-      res.status(200).json({ message: 'Image and location data received successfully.' });
-    } catch (error) {
-      console.error('Error:', error);
-      res.status(500).json({ error: 'Internal server error.' });
-    }
-  })
 
-<<<<<<< HEAD
-app.listen(port, '0.0.0.0', () => {
+app.listen(port, () => {
     console.log(`Server is running on port http://localhost:${port}`);
-=======
-app.listen(port, () => {
-    console.log(`Server is running on port http://172.18.100.166:${port}`);
->>>>>>> 26180054
 });