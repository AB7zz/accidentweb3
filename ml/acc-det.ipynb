--- conflicted
+++ resolved
@@ -182,11 +182,7 @@
   },
   {
    "cell_type": "code",
-<<<<<<< HEAD
    "execution_count": 8,
-=======
-   "execution_count": 1,
->>>>>>> 5f02ccfa
    "id": "93c20982",
    "metadata": {},
    "outputs": [],
@@ -211,11 +207,7 @@
   },
   {
    "cell_type": "code",
-<<<<<<< HEAD
    "execution_count": 9,
-=======
-   "execution_count": 2,
->>>>>>> 5f02ccfa
    "id": "c9d50c3c",
    "metadata": {},
    "outputs": [
@@ -248,28 +240,17 @@
   },
   {
    "cell_type": "code",
-<<<<<<< HEAD
    "execution_count": 10,
-=======
-   "execution_count": 3,
->>>>>>> 5f02ccfa
    "id": "ed1ec509",
    "metadata": {},
    "outputs": [
     {
      "data": {
       "text/plain": [
-<<<<<<< HEAD
        "<matplotlib.image.AxesImage at 0x188112846a0>"
       ]
      },
      "execution_count": 10,
-=======
-       "<matplotlib.image.AxesImage at 0x1d6df4dfdd0>"
-      ]
-     },
-     "execution_count": 3,
->>>>>>> 5f02ccfa
      "metadata": {},
      "output_type": "execute_result"
     },
@@ -291,11 +272,7 @@
   },
   {
    "cell_type": "code",
-<<<<<<< HEAD
    "execution_count": 12,
-=======
-   "execution_count": 4,
->>>>>>> 5f02ccfa
    "id": "9da41986",
    "metadata": {},
    "outputs": [
@@ -363,11 +340,7 @@
        "4    4.jpg      1"
       ]
      },
-<<<<<<< HEAD
      "execution_count": 12,
-=======
-     "execution_count": 4,
->>>>>>> 5f02ccfa
      "metadata": {},
      "output_type": "execute_result"
     }
@@ -379,11 +352,7 @@
   },
   {
    "cell_type": "code",
-<<<<<<< HEAD
    "execution_count": 13,
-=======
-   "execution_count": 5,
->>>>>>> 5f02ccfa
    "id": "39a7f413",
    "metadata": {},
    "outputs": [],
@@ -398,11 +367,7 @@
   },
   {
    "cell_type": "code",
-<<<<<<< HEAD
    "execution_count": 14,
-=======
-   "execution_count": 6,
->>>>>>> 5f02ccfa
    "id": "e8119c04",
    "metadata": {},
    "outputs": [],
@@ -413,11 +378,7 @@
   },
   {
    "cell_type": "code",
-<<<<<<< HEAD
    "execution_count": 15,
-=======
-   "execution_count": 7,
->>>>>>> 5f02ccfa
    "id": "0f7cf107",
    "metadata": {},
    "outputs": [],
@@ -431,11 +392,7 @@
   },
   {
    "cell_type": "code",
-<<<<<<< HEAD
    "execution_count": 16,
-=======
-   "execution_count": 8,
->>>>>>> 5f02ccfa
    "id": "2555ab63",
    "metadata": {},
    "outputs": [],
@@ -446,11 +403,7 @@
   },
   {
    "cell_type": "code",
-<<<<<<< HEAD
    "execution_count": 17,
-=======
-   "execution_count": 9,
->>>>>>> 5f02ccfa
    "id": "21006e54",
    "metadata": {},
    "outputs": [],
@@ -461,11 +414,7 @@
   },
   {
    "cell_type": "code",
-<<<<<<< HEAD
    "execution_count": 18,
-=======
-   "execution_count": 10,
->>>>>>> 5f02ccfa
    "id": "af20a283",
    "metadata": {},
    "outputs": [],
@@ -477,11 +426,7 @@
   },
   {
    "cell_type": "code",
-<<<<<<< HEAD
    "execution_count": 19,
-=======
-   "execution_count": 11,
->>>>>>> 5f02ccfa
    "id": "47d94402",
    "metadata": {},
    "outputs": [],
@@ -491,11 +436,7 @@
   },
   {
    "cell_type": "code",
-<<<<<<< HEAD
    "execution_count": 20,
-=======
-   "execution_count": 12,
->>>>>>> 5f02ccfa
    "id": "fb02ec43",
    "metadata": {},
    "outputs": [
@@ -504,11 +445,7 @@
      "output_type": "stream",
      "text": [
       "5/5 [==============================] - 11s 2s/step\n",
-<<<<<<< HEAD
       "3/3 [==============================] - 4s 1s/step\n"
-=======
-      "3/3 [==============================] - 5s 1s/step\n"
->>>>>>> 5f02ccfa
      ]
     },
     {
@@ -517,11 +454,7 @@
        "((155, 7, 7, 512), (67, 7, 7, 512))"
       ]
      },
-<<<<<<< HEAD
      "execution_count": 20,
-=======
-     "execution_count": 12,
->>>>>>> 5f02ccfa
      "metadata": {},
      "output_type": "execute_result"
     }
@@ -534,11 +467,7 @@
   },
   {
    "cell_type": "code",
-<<<<<<< HEAD
    "execution_count": 21,
-=======
-   "execution_count": 13,
->>>>>>> 5f02ccfa
    "id": "555111d7",
    "metadata": {},
    "outputs": [],
@@ -549,11 +478,7 @@
   },
   {
    "cell_type": "code",
-<<<<<<< HEAD
    "execution_count": 22,
-=======
-   "execution_count": 14,
->>>>>>> 5f02ccfa
    "id": "5a5a6732",
    "metadata": {},
    "outputs": [],
@@ -564,11 +489,7 @@
   },
   {
    "cell_type": "code",
-<<<<<<< HEAD
    "execution_count": 23,
-=======
-   "execution_count": 15,
->>>>>>> 5f02ccfa
    "id": "57001716",
    "metadata": {},
    "outputs": [],
@@ -581,11 +502,7 @@
   },
   {
    "cell_type": "code",
-<<<<<<< HEAD
    "execution_count": 24,
-=======
-   "execution_count": 16,
->>>>>>> 5f02ccfa
    "id": "586cff45",
    "metadata": {},
    "outputs": [
@@ -615,11 +532,7 @@
   },
   {
    "cell_type": "code",
-<<<<<<< HEAD
    "execution_count": 26,
-=======
-   "execution_count": 17,
->>>>>>> 5f02ccfa
    "id": "e36420f6",
    "metadata": {},
    "outputs": [],
@@ -629,11 +542,7 @@
   },
   {
    "cell_type": "code",
-<<<<<<< HEAD
    "execution_count": 27,
-=======
-   "execution_count": 18,
->>>>>>> 5f02ccfa
    "id": "20e00a1e",
    "metadata": {
     "scrolled": true
@@ -643,7 +552,6 @@
      "name": "stdout",
      "output_type": "stream",
      "text": [
-<<<<<<< HEAD
       "Epoch 1/100\n",
       "5/5 [==============================] - 2s 310ms/step - loss: 0.6490 - accuracy: 0.6258 - val_loss: 0.9837 - val_accuracy: 0.6119\n",
       "Epoch 2/100\n",
@@ -844,230 +752,15 @@
       "5/5 [==============================] - 1s 245ms/step - loss: 6.4874e-04 - accuracy: 1.0000 - val_loss: 0.9849 - val_accuracy: 0.8209\n",
       "Epoch 100/100\n",
       "5/5 [==============================] - 1s 247ms/step - loss: 6.3788e-04 - accuracy: 1.0000 - val_loss: 0.9852 - val_accuracy: 0.8209\n"
-=======
-      "Epoch 1/100\n"
-     ]
-    },
-    {
-     "name": "stdout",
-     "output_type": "stream",
-     "text": [
-      "5/5 [==============================] - 2s 322ms/step - loss: 0.6411 - accuracy: 0.6194 - val_loss: 0.7458 - val_accuracy: 0.6567\n",
-      "Epoch 2/100\n",
-      "5/5 [==============================] - 1s 287ms/step - loss: 0.3150 - accuracy: 0.8710 - val_loss: 0.8326 - val_accuracy: 0.7612\n",
-      "Epoch 3/100\n",
-      "5/5 [==============================] - 1s 288ms/step - loss: 0.1571 - accuracy: 0.9613 - val_loss: 0.8470 - val_accuracy: 0.7015\n",
-      "Epoch 4/100\n",
-      "5/5 [==============================] - 1s 298ms/step - loss: 0.1075 - accuracy: 0.9613 - val_loss: 0.8118 - val_accuracy: 0.7910\n",
-      "Epoch 5/100\n",
-      "5/5 [==============================] - 1s 275ms/step - loss: 0.0661 - accuracy: 1.0000 - val_loss: 0.8392 - val_accuracy: 0.7463\n",
-      "Epoch 6/100\n",
-      "5/5 [==============================] - 1s 280ms/step - loss: 0.0414 - accuracy: 0.9935 - val_loss: 0.8794 - val_accuracy: 0.7164\n",
-      "Epoch 7/100\n",
-      "5/5 [==============================] - 1s 279ms/step - loss: 0.0397 - accuracy: 1.0000 - val_loss: 0.8808 - val_accuracy: 0.7313\n",
-      "Epoch 8/100\n",
-      "5/5 [==============================] - 1s 286ms/step - loss: 0.0238 - accuracy: 1.0000 - val_loss: 0.8264 - val_accuracy: 0.7761\n",
-      "Epoch 9/100\n",
-      "5/5 [==============================] - 1s 273ms/step - loss: 0.0207 - accuracy: 1.0000 - val_loss: 0.8188 - val_accuracy: 0.8060\n",
-      "Epoch 10/100\n",
-      "5/5 [==============================] - 1s 271ms/step - loss: 0.0165 - accuracy: 1.0000 - val_loss: 0.8274 - val_accuracy: 0.7761\n",
-      "Epoch 11/100\n",
-      "5/5 [==============================] - 1s 289ms/step - loss: 0.0142 - accuracy: 1.0000 - val_loss: 0.8521 - val_accuracy: 0.7761\n",
-      "Epoch 12/100\n",
-      "5/5 [==============================] - 1s 285ms/step - loss: 0.0120 - accuracy: 1.0000 - val_loss: 0.8638 - val_accuracy: 0.7612\n",
-      "Epoch 13/100\n",
-      "5/5 [==============================] - 1s 276ms/step - loss: 0.0110 - accuracy: 1.0000 - val_loss: 0.8686 - val_accuracy: 0.7463\n",
-      "Epoch 14/100\n",
-      "5/5 [==============================] - 1s 296ms/step - loss: 0.0101 - accuracy: 1.0000 - val_loss: 0.8635 - val_accuracy: 0.7612\n",
-      "Epoch 15/100\n",
-      "5/5 [==============================] - 1s 285ms/step - loss: 0.0083 - accuracy: 1.0000 - val_loss: 0.8578 - val_accuracy: 0.7761\n",
-      "Epoch 16/100\n",
-      "5/5 [==============================] - 1s 277ms/step - loss: 0.0077 - accuracy: 1.0000 - val_loss: 0.8569 - val_accuracy: 0.7761\n",
-      "Epoch 17/100\n",
-      "5/5 [==============================] - 1s 273ms/step - loss: 0.0070 - accuracy: 1.0000 - val_loss: 0.8600 - val_accuracy: 0.7761\n",
-      "Epoch 18/100\n",
-      "5/5 [==============================] - 1s 273ms/step - loss: 0.0064 - accuracy: 1.0000 - val_loss: 0.8656 - val_accuracy: 0.7761\n",
-      "Epoch 19/100\n",
-      "5/5 [==============================] - 1s 277ms/step - loss: 0.0060 - accuracy: 1.0000 - val_loss: 0.8749 - val_accuracy: 0.7761\n",
-      "Epoch 20/100\n",
-      "5/5 [==============================] - 1s 280ms/step - loss: 0.0055 - accuracy: 1.0000 - val_loss: 0.8779 - val_accuracy: 0.7761\n",
-      "Epoch 21/100\n",
-      "5/5 [==============================] - 1s 282ms/step - loss: 0.0052 - accuracy: 1.0000 - val_loss: 0.8809 - val_accuracy: 0.7761\n",
-      "Epoch 22/100\n",
-      "5/5 [==============================] - 1s 271ms/step - loss: 0.0049 - accuracy: 1.0000 - val_loss: 0.8838 - val_accuracy: 0.7761\n",
-      "Epoch 23/100\n",
-      "5/5 [==============================] - 1s 271ms/step - loss: 0.0046 - accuracy: 1.0000 - val_loss: 0.8849 - val_accuracy: 0.7761\n",
-      "Epoch 24/100\n",
-      "5/5 [==============================] - 1s 274ms/step - loss: 0.0043 - accuracy: 1.0000 - val_loss: 0.8855 - val_accuracy: 0.7761\n",
-      "Epoch 25/100\n",
-      "5/5 [==============================] - 1s 270ms/step - loss: 0.0041 - accuracy: 1.0000 - val_loss: 0.8863 - val_accuracy: 0.7761\n",
-      "Epoch 26/100\n",
-      "5/5 [==============================] - 1s 268ms/step - loss: 0.0039 - accuracy: 1.0000 - val_loss: 0.8890 - val_accuracy: 0.7761\n",
-      "Epoch 27/100\n",
-      "5/5 [==============================] - 1s 283ms/step - loss: 0.0037 - accuracy: 1.0000 - val_loss: 0.8893 - val_accuracy: 0.7761\n",
-      "Epoch 28/100\n",
-      "5/5 [==============================] - 1s 273ms/step - loss: 0.0035 - accuracy: 1.0000 - val_loss: 0.8926 - val_accuracy: 0.7761\n",
-      "Epoch 29/100\n",
-      "5/5 [==============================] - 1s 267ms/step - loss: 0.0033 - accuracy: 1.0000 - val_loss: 0.8949 - val_accuracy: 0.7761\n",
-      "Epoch 30/100\n",
-      "5/5 [==============================] - 1s 282ms/step - loss: 0.0032 - accuracy: 1.0000 - val_loss: 0.8972 - val_accuracy: 0.7910\n",
-      "Epoch 31/100\n",
-      "5/5 [==============================] - 1s 267ms/step - loss: 0.0030 - accuracy: 1.0000 - val_loss: 0.8996 - val_accuracy: 0.7910\n",
-      "Epoch 32/100\n",
-      "5/5 [==============================] - 1s 276ms/step - loss: 0.0029 - accuracy: 1.0000 - val_loss: 0.9005 - val_accuracy: 0.7910\n",
-      "Epoch 33/100\n",
-      "5/5 [==============================] - 1s 270ms/step - loss: 0.0028 - accuracy: 1.0000 - val_loss: 0.9038 - val_accuracy: 0.7910\n",
-      "Epoch 34/100\n",
-      "5/5 [==============================] - 1s 274ms/step - loss: 0.0026 - accuracy: 1.0000 - val_loss: 0.9055 - val_accuracy: 0.7910\n",
-      "Epoch 35/100\n",
-      "5/5 [==============================] - 1s 268ms/step - loss: 0.0025 - accuracy: 1.0000 - val_loss: 0.9054 - val_accuracy: 0.7910\n",
-      "Epoch 36/100\n",
-      "5/5 [==============================] - 1s 273ms/step - loss: 0.0024 - accuracy: 1.0000 - val_loss: 0.9073 - val_accuracy: 0.7910\n",
-      "Epoch 37/100\n",
-      "5/5 [==============================] - 1s 271ms/step - loss: 0.0023 - accuracy: 1.0000 - val_loss: 0.9097 - val_accuracy: 0.7910\n",
-      "Epoch 38/100\n",
-      "5/5 [==============================] - 1s 271ms/step - loss: 0.0022 - accuracy: 1.0000 - val_loss: 0.9121 - val_accuracy: 0.7910\n",
-      "Epoch 39/100\n",
-      "5/5 [==============================] - 1s 269ms/step - loss: 0.0022 - accuracy: 1.0000 - val_loss: 0.9128 - val_accuracy: 0.8060\n",
-      "Epoch 40/100\n",
-      "5/5 [==============================] - 1s 272ms/step - loss: 0.0021 - accuracy: 1.0000 - val_loss: 0.9139 - val_accuracy: 0.8060\n",
-      "Epoch 41/100\n",
-      "5/5 [==============================] - 1s 278ms/step - loss: 0.0020 - accuracy: 1.0000 - val_loss: 0.9171 - val_accuracy: 0.8060\n",
-      "Epoch 42/100\n",
-      "5/5 [==============================] - 1s 274ms/step - loss: 0.0019 - accuracy: 1.0000 - val_loss: 0.9190 - val_accuracy: 0.8060\n",
-      "Epoch 43/100\n",
-      "5/5 [==============================] - 1s 279ms/step - loss: 0.0018 - accuracy: 1.0000 - val_loss: 0.9215 - val_accuracy: 0.8060\n",
-      "Epoch 44/100\n",
-      "5/5 [==============================] - 1s 276ms/step - loss: 0.0018 - accuracy: 1.0000 - val_loss: 0.9230 - val_accuracy: 0.8060\n",
-      "Epoch 45/100\n",
-      "5/5 [==============================] - 1s 274ms/step - loss: 0.0017 - accuracy: 1.0000 - val_loss: 0.9246 - val_accuracy: 0.8060\n",
-      "Epoch 46/100\n",
-      "5/5 [==============================] - 1s 269ms/step - loss: 0.0017 - accuracy: 1.0000 - val_loss: 0.9248 - val_accuracy: 0.8060\n",
-      "Epoch 47/100\n",
-      "5/5 [==============================] - 1s 272ms/step - loss: 0.0016 - accuracy: 1.0000 - val_loss: 0.9267 - val_accuracy: 0.8060\n",
-      "Epoch 48/100\n",
-      "5/5 [==============================] - 1s 272ms/step - loss: 0.0016 - accuracy: 1.0000 - val_loss: 0.9291 - val_accuracy: 0.8060\n",
-      "Epoch 49/100\n",
-      "5/5 [==============================] - 1s 272ms/step - loss: 0.0015 - accuracy: 1.0000 - val_loss: 0.9308 - val_accuracy: 0.8060\n",
-      "Epoch 50/100\n",
-      "5/5 [==============================] - 1s 273ms/step - loss: 0.0014 - accuracy: 1.0000 - val_loss: 0.9315 - val_accuracy: 0.8060\n",
-      "Epoch 51/100\n",
-      "5/5 [==============================] - 1s 274ms/step - loss: 0.0014 - accuracy: 1.0000 - val_loss: 0.9338 - val_accuracy: 0.8060\n",
-      "Epoch 52/100\n",
-      "5/5 [==============================] - 1s 275ms/step - loss: 0.0014 - accuracy: 1.0000 - val_loss: 0.9354 - val_accuracy: 0.8060\n",
-      "Epoch 53/100\n",
-      "5/5 [==============================] - 1s 275ms/step - loss: 0.0013 - accuracy: 1.0000 - val_loss: 0.9369 - val_accuracy: 0.8060\n",
-      "Epoch 54/100\n",
-      "5/5 [==============================] - 1s 274ms/step - loss: 0.0013 - accuracy: 1.0000 - val_loss: 0.9380 - val_accuracy: 0.8060\n",
-      "Epoch 55/100\n",
-      "5/5 [==============================] - 1s 273ms/step - loss: 0.0012 - accuracy: 1.0000 - val_loss: 0.9403 - val_accuracy: 0.8060\n",
-      "Epoch 56/100\n",
-      "5/5 [==============================] - 1s 283ms/step - loss: 0.0012 - accuracy: 1.0000 - val_loss: 0.9412 - val_accuracy: 0.8060\n",
-      "Epoch 57/100\n",
-      "5/5 [==============================] - 1s 279ms/step - loss: 0.0012 - accuracy: 1.0000 - val_loss: 0.9425 - val_accuracy: 0.8060\n",
-      "Epoch 58/100\n",
-      "5/5 [==============================] - 1s 272ms/step - loss: 0.0011 - accuracy: 1.0000 - val_loss: 0.9445 - val_accuracy: 0.8060\n",
-      "Epoch 59/100\n",
-      "5/5 [==============================] - 1s 265ms/step - loss: 0.0011 - accuracy: 1.0000 - val_loss: 0.9455 - val_accuracy: 0.8060\n",
-      "Epoch 60/100\n",
-      "5/5 [==============================] - 1s 271ms/step - loss: 0.0011 - accuracy: 1.0000 - val_loss: 0.9469 - val_accuracy: 0.8060\n",
-      "Epoch 61/100\n",
-      "5/5 [==============================] - 1s 271ms/step - loss: 0.0011 - accuracy: 1.0000 - val_loss: 0.9487 - val_accuracy: 0.8060\n",
-      "Epoch 62/100\n",
-      "5/5 [==============================] - 1s 274ms/step - loss: 0.0010 - accuracy: 1.0000 - val_loss: 0.9507 - val_accuracy: 0.8060\n",
-      "Epoch 63/100\n",
-      "5/5 [==============================] - 1s 267ms/step - loss: 0.0010 - accuracy: 1.0000 - val_loss: 0.9515 - val_accuracy: 0.8060\n",
-      "Epoch 64/100\n",
-      "5/5 [==============================] - 1s 273ms/step - loss: 9.7335e-04 - accuracy: 1.0000 - val_loss: 0.9517 - val_accuracy: 0.8060\n",
-      "Epoch 65/100\n",
-      "5/5 [==============================] - 1s 268ms/step - loss: 9.4674e-04 - accuracy: 1.0000 - val_loss: 0.9537 - val_accuracy: 0.8060\n",
-      "Epoch 66/100\n",
-      "5/5 [==============================] - 1s 276ms/step - loss: 9.2700e-04 - accuracy: 1.0000 - val_loss: 0.9547 - val_accuracy: 0.8060\n",
-      "Epoch 67/100\n",
-      "5/5 [==============================] - 1s 277ms/step - loss: 9.0023e-04 - accuracy: 1.0000 - val_loss: 0.9561 - val_accuracy: 0.8060\n",
-      "Epoch 68/100\n",
-      "5/5 [==============================] - 1s 274ms/step - loss: 8.8136e-04 - accuracy: 1.0000 - val_loss: 0.9570 - val_accuracy: 0.8060\n",
-      "Epoch 69/100\n",
-      "5/5 [==============================] - 1s 274ms/step - loss: 8.6040e-04 - accuracy: 1.0000 - val_loss: 0.9591 - val_accuracy: 0.8060\n",
-      "Epoch 70/100\n",
-      "5/5 [==============================] - 1s 268ms/step - loss: 8.3697e-04 - accuracy: 1.0000 - val_loss: 0.9603 - val_accuracy: 0.8060\n",
-      "Epoch 71/100\n",
-      "5/5 [==============================] - 1s 273ms/step - loss: 8.2007e-04 - accuracy: 1.0000 - val_loss: 0.9621 - val_accuracy: 0.8209\n",
-      "Epoch 72/100\n",
-      "5/5 [==============================] - 1s 275ms/step - loss: 8.0147e-04 - accuracy: 1.0000 - val_loss: 0.9624 - val_accuracy: 0.8209\n",
-      "Epoch 73/100\n",
-      "5/5 [==============================] - 1s 281ms/step - loss: 7.7931e-04 - accuracy: 1.0000 - val_loss: 0.9636 - val_accuracy: 0.8209\n",
-      "Epoch 74/100\n",
-      "5/5 [==============================] - 1s 272ms/step - loss: 7.6249e-04 - accuracy: 1.0000 - val_loss: 0.9646 - val_accuracy: 0.8209\n",
-      "Epoch 75/100\n",
-      "5/5 [==============================] - 1s 275ms/step - loss: 7.4698e-04 - accuracy: 1.0000 - val_loss: 0.9662 - val_accuracy: 0.8209\n",
-      "Epoch 76/100\n",
-      "5/5 [==============================] - 1s 277ms/step - loss: 7.2859e-04 - accuracy: 1.0000 - val_loss: 0.9672 - val_accuracy: 0.8209\n",
-      "Epoch 77/100\n",
-      "5/5 [==============================] - 1s 275ms/step - loss: 7.1404e-04 - accuracy: 1.0000 - val_loss: 0.9678 - val_accuracy: 0.8209\n",
-      "Epoch 78/100\n",
-      "5/5 [==============================] - 1s 271ms/step - loss: 6.9916e-04 - accuracy: 1.0000 - val_loss: 0.9683 - val_accuracy: 0.8358\n",
-      "Epoch 79/100\n",
-      "5/5 [==============================] - 1s 271ms/step - loss: 6.8477e-04 - accuracy: 1.0000 - val_loss: 0.9696 - val_accuracy: 0.8358\n",
-      "Epoch 80/100\n",
-      "5/5 [==============================] - 1s 278ms/step - loss: 6.6809e-04 - accuracy: 1.0000 - val_loss: 0.9710 - val_accuracy: 0.8358\n",
-      "Epoch 81/100\n",
-      "5/5 [==============================] - 1s 274ms/step - loss: 6.5565e-04 - accuracy: 1.0000 - val_loss: 0.9731 - val_accuracy: 0.8358\n",
-      "Epoch 82/100\n",
-      "5/5 [==============================] - 1s 276ms/step - loss: 6.4230e-04 - accuracy: 1.0000 - val_loss: 0.9745 - val_accuracy: 0.8209\n",
-      "Epoch 83/100\n",
-      "5/5 [==============================] - 1s 269ms/step - loss: 6.2913e-04 - accuracy: 1.0000 - val_loss: 0.9760 - val_accuracy: 0.8209\n",
-      "Epoch 84/100\n",
-      "5/5 [==============================] - 1s 275ms/step - loss: 6.1626e-04 - accuracy: 1.0000 - val_loss: 0.9768 - val_accuracy: 0.8209\n",
-      "Epoch 85/100\n",
-      "5/5 [==============================] - 1s 286ms/step - loss: 6.0550e-04 - accuracy: 1.0000 - val_loss: 0.9782 - val_accuracy: 0.8209\n",
-      "Epoch 86/100\n",
-      "5/5 [==============================] - 1s 280ms/step - loss: 5.9531e-04 - accuracy: 1.0000 - val_loss: 0.9791 - val_accuracy: 0.8209\n",
-      "Epoch 87/100\n",
-      "5/5 [==============================] - 1s 294ms/step - loss: 5.8054e-04 - accuracy: 1.0000 - val_loss: 0.9796 - val_accuracy: 0.8358\n",
-      "Epoch 88/100\n",
-      "5/5 [==============================] - 2s 321ms/step - loss: 5.6873e-04 - accuracy: 1.0000 - val_loss: 0.9812 - val_accuracy: 0.8209\n",
-      "Epoch 89/100\n",
-      "5/5 [==============================] - 2s 307ms/step - loss: 5.5916e-04 - accuracy: 1.0000 - val_loss: 0.9821 - val_accuracy: 0.8209\n",
-      "Epoch 90/100\n",
-      "5/5 [==============================] - 1s 295ms/step - loss: 5.4911e-04 - accuracy: 1.0000 - val_loss: 0.9834 - val_accuracy: 0.8209\n",
-      "Epoch 91/100\n",
-      "5/5 [==============================] - 1s 296ms/step - loss: 5.3747e-04 - accuracy: 1.0000 - val_loss: 0.9844 - val_accuracy: 0.8209\n",
-      "Epoch 92/100\n",
-      "5/5 [==============================] - 1s 293ms/step - loss: 5.2765e-04 - accuracy: 1.0000 - val_loss: 0.9856 - val_accuracy: 0.8209\n",
-      "Epoch 93/100\n",
-      "5/5 [==============================] - 1s 293ms/step - loss: 5.1855e-04 - accuracy: 1.0000 - val_loss: 0.9871 - val_accuracy: 0.8358\n",
-      "Epoch 94/100\n",
-      "5/5 [==============================] - 1s 288ms/step - loss: 5.0884e-04 - accuracy: 1.0000 - val_loss: 0.9884 - val_accuracy: 0.8358\n",
-      "Epoch 95/100\n",
-      "5/5 [==============================] - 1s 279ms/step - loss: 4.9971e-04 - accuracy: 1.0000 - val_loss: 0.9890 - val_accuracy: 0.8358\n",
-      "Epoch 96/100\n",
-      "5/5 [==============================] - 1s 276ms/step - loss: 4.8992e-04 - accuracy: 1.0000 - val_loss: 0.9896 - val_accuracy: 0.8358\n",
-      "Epoch 97/100\n",
-      "5/5 [==============================] - 1s 275ms/step - loss: 4.8205e-04 - accuracy: 1.0000 - val_loss: 0.9912 - val_accuracy: 0.8358\n",
-      "Epoch 98/100\n",
-      "5/5 [==============================] - 1s 274ms/step - loss: 4.7407e-04 - accuracy: 1.0000 - val_loss: 0.9915 - val_accuracy: 0.8358\n",
-      "Epoch 99/100\n",
-      "5/5 [==============================] - 1s 283ms/step - loss: 4.6540e-04 - accuracy: 1.0000 - val_loss: 0.9932 - val_accuracy: 0.8358\n",
-      "Epoch 100/100\n",
-      "5/5 [==============================] - 1s 277ms/step - loss: 4.5821e-04 - accuracy: 1.0000 - val_loss: 0.9943 - val_accuracy: 0.8358\n"
->>>>>>> 5f02ccfa
      ]
     },
     {
      "data": {
       "text/plain": [
-<<<<<<< HEAD
        "<keras.callbacks.History at 0x18824c08730>"
       ]
      },
      "execution_count": 27,
-=======
-       "<keras.callbacks.History at 0x1d680a8a0d0>"
-      ]
-     },
-     "execution_count": 18,
->>>>>>> 5f02ccfa
      "metadata": {},
      "output_type": "execute_result"
     }
@@ -1078,11 +771,7 @@
   },
   {
    "cell_type": "code",
-<<<<<<< HEAD
    "execution_count": 28,
-=======
-   "execution_count": 19,
->>>>>>> 5f02ccfa
    "id": "494768fe",
    "metadata": {},
    "outputs": [],
@@ -1137,11 +826,7 @@
   },
   {
    "cell_type": "code",
-<<<<<<< HEAD
    "execution_count": 29,
-=======
-   "execution_count": 20,
->>>>>>> 5f02ccfa
    "id": "b8d52fec",
    "metadata": {},
    "outputs": [
@@ -1174,11 +859,7 @@
   },
   {
    "cell_type": "code",
-<<<<<<< HEAD
    "execution_count": 30,
-=======
-   "execution_count": 21,
->>>>>>> 5f02ccfa
    "id": "1cf0f0cd",
    "metadata": {},
    "outputs": [],
@@ -1188,11 +869,7 @@
   },
   {
    "cell_type": "code",
-<<<<<<< HEAD
    "execution_count": 31,
-=======
-   "execution_count": 22,
->>>>>>> 5f02ccfa
    "id": "9047ac11",
    "metadata": {},
    "outputs": [],
@@ -1206,11 +883,7 @@
   },
   {
    "cell_type": "code",
-<<<<<<< HEAD
    "execution_count": 32,
-=======
-   "execution_count": 23,
->>>>>>> 5f02ccfa
    "id": "f32558f2",
    "metadata": {},
    "outputs": [],
@@ -1224,11 +897,7 @@
   },
   {
    "cell_type": "code",
-<<<<<<< HEAD
    "execution_count": 33,
-=======
-   "execution_count": 24,
->>>>>>> 5f02ccfa
    "id": "ff1260b5",
    "metadata": {},
    "outputs": [
@@ -1236,11 +905,7 @@
      "name": "stdout",
      "output_type": "stream",
      "text": [
-<<<<<<< HEAD
       "1/1 [==============================] - 0s 410ms/step\n"
-=======
-      "1/1 [==============================] - 1s 606ms/step\n"
->>>>>>> 5f02ccfa
      ]
     },
     {
@@ -1249,11 +914,7 @@
        "(6, 7, 7, 512)"
       ]
      },
-<<<<<<< HEAD
      "execution_count": 33,
-=======
-     "execution_count": 24,
->>>>>>> 5f02ccfa
      "metadata": {},
      "output_type": "execute_result"
     }
@@ -1269,16 +930,12 @@
   },
   {
    "cell_type": "code",
-<<<<<<< HEAD
    "execution_count": 35,
-=======
-   "execution_count": 25,
->>>>>>> 5f02ccfa
    "id": "b9f69282",
    "metadata": {},
    "outputs": [],
    "source": [
-    "test_image = test_image.reshape(6, 7*7*512)\n",
+    "test_image = test_image.reshape(9, 7*7*512)\n",
     "\n",
     "# zero centered images\n",
     "test_image = test_image/test_image.max()"
@@ -1286,11 +943,7 @@
   },
   {
    "cell_type": "code",
-<<<<<<< HEAD
    "execution_count": 41,
-=======
-   "execution_count": 26,
->>>>>>> 5f02ccfa
    "id": "721c02ae",
    "metadata": {},
    "outputs": [
@@ -1298,11 +951,7 @@
      "name": "stdout",
      "output_type": "stream",
      "text": [
-<<<<<<< HEAD
       "1/1 [==============================] - 0s 33ms/step\n"
-=======
-      "1/1 [==============================] - 0s 54ms/step\n"
->>>>>>> 5f02ccfa
      ]
     }
    ],
@@ -1312,11 +961,7 @@
   },
   {
    "cell_type": "code",
-<<<<<<< HEAD
    "execution_count": 42,
-=======
-   "execution_count": 27,
->>>>>>> 5f02ccfa
    "id": "fb5b165b",
    "metadata": {},
    "outputs": [
@@ -1324,24 +969,12 @@
      "name": "stdout",
      "output_type": "stream",
      "text": [
-<<<<<<< HEAD
       "[[3.3904212e-06 9.9999666e-01]\n",
       " [1.4418918e-04 9.9985576e-01]\n",
       " [1.5801183e-03 9.9841988e-01]\n",
       " [7.9131068e-04 9.9920875e-01]\n",
       " [1.8772957e-03 9.9812263e-01]\n",
       " [3.7747124e-01 6.2252873e-01]]\n"
-=======
-      "[[6.8773009e-02 9.3122697e-01]\n",
-      " [5.5911802e-02 9.4408822e-01]\n",
-      " [2.6239773e-02 9.7376019e-01]\n",
-      " [4.6904974e-02 9.5309508e-01]\n",
-      " [1.3303784e-01 8.6696219e-01]\n",
-      " [1.5667701e-01 8.4332299e-01]\n",
-      " [1.6979808e-04 9.9983013e-01]\n",
-      " [6.5078297e-05 9.9993491e-01]\n",
-      " [9.9805379e-01 1.9461744e-03]]\n"
->>>>>>> 5f02ccfa
      ]
     }
    ],
@@ -1351,11 +984,7 @@
   },
   {
    "cell_type": "code",
-<<<<<<< HEAD
    "execution_count": 47,
-=======
-   "execution_count": 28,
->>>>>>> 5f02ccfa
    "id": "1f040ef0",
    "metadata": {
     "scrolled": true
@@ -1385,11 +1014,7 @@
   },
   {
    "cell_type": "code",
-<<<<<<< HEAD
    "execution_count": 48,
-=======
-   "execution_count": 29,
->>>>>>> 5f02ccfa
    "id": "e66b91f0",
    "metadata": {},
    "outputs": [],
@@ -1404,30 +1029,10 @@
   },
   {
    "cell_type": "code",
-   "execution_count": 49,
+   "execution_count": null,
    "id": "80b3e4f1",
    "metadata": {},
-   "outputs": [
-    {
-     "ename": "IndexError",
-     "evalue": "index 6 is out of bounds for axis 0 with size 6",
-     "output_type": "error",
-     "traceback": [
-      "\u001b[1;31m---------------------------------------------------------------------------\u001b[0m",
-      "\u001b[1;31mIndexError\u001b[0m                                Traceback (most recent call last)",
-      "\u001b[1;32mc:\\Users\\thepywizard\\Documents\\dothack23\\accidentweb3\\ml\\acc-det.ipynb Cell 37\u001b[0m line \u001b[0;36m1\n\u001b[0;32m      <a href='vscode-notebook-cell:/c%3A/Users/thepywizard/Documents/dothack23/accidentweb3/ml/acc-det.ipynb#X51sZmlsZQ%3D%3D?line=7'>8</a>\u001b[0m ret,frame\u001b[39m=\u001b[39mcap\u001b[39m.\u001b[39mread()\n\u001b[0;32m      <a href='vscode-notebook-cell:/c%3A/Users/thepywizard/Documents/dothack23/accidentweb3/ml/acc-det.ipynb#X51sZmlsZQ%3D%3D?line=8'>9</a>\u001b[0m \u001b[39mif\u001b[39;00m ret\u001b[39m==\u001b[39m\u001b[39mTrue\u001b[39;00m:\n\u001b[1;32m---> <a href='vscode-notebook-cell:/c%3A/Users/thepywizard/Documents/dothack23/accidentweb3/ml/acc-det.ipynb#X51sZmlsZQ%3D%3D?line=9'>10</a>\u001b[0m     \u001b[39mif\u001b[39;00m predictions[\u001b[39mint\u001b[39;49m(i\u001b[39m/\u001b[39;49m\u001b[39m15\u001b[39;49m)\u001b[39m%\u001b[39;49m\u001b[39m9\u001b[39;49m][\u001b[39m0\u001b[39m]\u001b[39m<\u001b[39mpredictions[\u001b[39mint\u001b[39m(i\u001b[39m/\u001b[39m\u001b[39m15\u001b[39m)\u001b[39m%\u001b[39m\u001b[39m9\u001b[39m][\u001b[39m1\u001b[39m]:\n\u001b[0;32m     <a href='vscode-notebook-cell:/c%3A/Users/thepywizard/Documents/dothack23/accidentweb3/ml/acc-det.ipynb#X51sZmlsZQ%3D%3D?line=10'>11</a>\u001b[0m         percent \u001b[39m=\u001b[39m predictions[\u001b[39mint\u001b[39m(i\u001b[39m/\u001b[39m\u001b[39m15\u001b[39m)\u001b[39m%\u001b[39m\u001b[39m9\u001b[39m][\u001b[39m1\u001b[39m]\u001b[39m*\u001b[39m\u001b[39m100\u001b[39m\n\u001b[0;32m     <a href='vscode-notebook-cell:/c%3A/Users/thepywizard/Documents/dothack23/accidentweb3/ml/acc-det.ipynb#X51sZmlsZQ%3D%3D?line=11'>12</a>\u001b[0m         predict\u001b[39m=\u001b[39m\u001b[39m\"\u001b[39m\u001b[39mNo Accident\u001b[39m\u001b[39m\"\u001b[39m \u001b[39m#+ str(percent)\u001b[39;00m\n",
-      "\u001b[1;31mIndexError\u001b[0m: index 6 is out of bounds for axis 0 with size 6"
-     ]
-    },
-    {
-     "ename": "",
-     "evalue": "",
-     "output_type": "error",
-     "traceback": [
-      "\u001b[1;31mThe Kernel crashed while executing code in the the current cell or a previous cell. Please review the code in the cell(s) to identify a possible cause of the failure. Click <a href='https://aka.ms/vscodeJupyterKernelCrash'>here</a> for more info. View Jupyter <a href='command:jupyter.viewOutput'>log</a> for further details."
-     ]
-    }
-   ],
+   "outputs": [],
    "source": [
     "import cv2\n",
     "cap = cv2.VideoCapture('Accident-2.mp4')\n",
@@ -1482,26 +1087,12 @@
     "    with open(AccSnapshotDir + snapshot_filename, 'rb') as image_file:\n",
     "        image_binary = image_file.read()\n",
     "    base64_encoded = base64.b64encode(image_binary).decode()\n",
-    "    # print(locname, datetime.datetime.now(), base64_encoded)\n",
-    "    client.messages.create(\n",
-    "                 body=\"Accident detected in \"+locname.address,\n",
-    "                 from_= \"+12568040182\",\n",
-    "                 to= \"+919074062399\"\n",
-    "                 )\n",
-    "    # print(str(datetime.datetime.now().strftime(\"%X\")))\n",
-    "    data = {\n",
-    "    \"_loc\": str(locname),\n",
-    "    \"_time\": str(datetime.datetime.now().strftime(\"%X\")),\n",
-    "    \"_date\": str(datetime.datetime.now().strftime(\"%x\")),\n",
-    "    \"_snapShot\": base64_encoded,\n",
-    "    \"_plate\" : \"MH 12 1234\"\n",
-    "    } \n",
-    "    response = requests.post('http://172.18.100.166:3000/addAccident', json=data)\n",
-    "    if response.status_code == 200:\n",
-    "        print(\"POST request successful\")\n",
-    "    else:\n",
-    "        print(\"POST request failed with status code:\", response.status_code)\n",
-    "        print(\"Response content:\", response.text)\n",
+    "    print(locname, datetime.datetime.now(), base64_encoded)\n",
+    "#     client.messages.create(\n",
+    "#                  body=\"Accident detected in \"+locname.address,\n",
+    "#                  from_= \"+12568040182\",\n",
+    "#                  to= \"+919074062399\"\n",
+    "#                  )\n",
     "\n",
     "# release the cap object\n",
     "cap.release()\n",
@@ -1566,7 +1157,7 @@
    "name": "python",
    "nbconvert_exporter": "python",
    "pygments_lexer": "ipython3",
-   "version": "3.11.5"
+   "version": "3.8.10"
   }
  },
  "nbformat": 4,
